<<<<<<< HEAD
# Herwig event generation and Rivet analysis
=======
# Herwig event generation
>>>>>>> 2fa4e97d

Repository for tracking the development of distributable MC event generation with [Herwig7](https://herwig.hepforge.org/).


## Herwig Docker image

This repository provides a Docker image for running standalone Herwig. 
See also the linked [Docker hub](https://hub.docker.com/repository/docker/mhorzela/herwig-standalone). 
This image contains a full installation of Herwig with all necessary linked software components. 
Since the size of the docker image is quite big (aprox. 8.5GiB) it might not be the best option 
to use for distributed execution in a batch system. 


## LAW setup

For automated and distributed production of HEP-particle-collision events with Herwig, 
exploiting all functionality, an implementation of the workflow using [LAW](https://github.com/riga/law) is provided.

### Software dependencies
In the following the setup of needed software is explained.

#### Herwig7
The necessary [Herwig7](https://herwig.hepforge.org/) software is loaded from CVMFS (`/cvmfs/pheno.egi.eu/Herwig`) in the `setup/setup_herwig.sh` script 
for local execution and `Law-Setup/generation/setup_lawherwig.sh` for remote jobs.
If you want to load the Herwig7 software differently, you need to change the according lines in **both** scripts.

#### Rivet
In a similar way the analysis software [Rivet](https://gitlab.com/hepcedar/rivet/)  is also loaded from CVMFS (`/cvmfs/sft.cern.ch/lcg/releases/LCG_96b/MCGenerators/rivet/`) in the `setup/setup_rivet.sh` script for local execution and `Law-Setup/generation/setup_lawrivet.sh` for remote jobs.
These also need to be adjusted, if you want to use Rivet from a different source.

#### Law, Luigi, Six and Enum34
The necessary software for LAW is on one hand loaded as `git submodules` in `Law-Setup/law`, `Law-Setup/luigi` and `Law-Setup/six`. 
These can be loaded by executing 
```bash
git submodule init
git submodule update
```
or setting the submodules while cloning the repository with the  `--recurse-submodules` option.

On the other hand Enum34 is included in `Law-Setup/enum34-1.1.10` as part of the repository and will be cloned as such.


### Running the generation

#### Framework
An HTCondor and file-IO interface for LAW are specified in `Law-Setup/generation/framework.py`. 
There the HTCondor system and the file IO are interfaced to LAW.
LAW also provides support for other file and batch systems, but you need to define these by your own, in case you need it.

#### Tasks and Workflows



##### Herwig7

![Graphical representation of Herwig7 workflow management](Law-Setup_Herwig.png "Herwig7 setup for automated generation with Law")

Running Herwig7 automatically and distributed on a batch system involves four steps:
- *HerwigBuild*: First, in a *build* step the necessary matrix elements (MEs) libraries for the hard scattering process are generated and compiled. Moreover the handling to the further generation steps is configured and further steps are prepared. This is run locally.
- *HerwigIntegrate*: Second, grids for the prepared MEs are *integrate*d for a convergent phase-space integration. Since this can be computationally quite expensive, this is distributedly executed on the batch system for a given subprocess splitting.
- *HerwigMerge*: Third, the splitted integration grids are *merge*d to a single integration grid, which can be used for the last step. This is run locally.
- *HerwigRun*: Fourth and last, the fully prepared integration grid is used to *run* the phase-space integration and generate events.

##### Rivet

![Graphical representation of Rivet workflow management extending the generation](Law-Setup_Rivet.png "Rivet setup for automated analysis of genereted events with Law")

The analysis of generated HepMC files by Herwig is executed distributedly on a batch system. This involves two steps:
- *RunRivet*: First the specified Rivet plugins are run on the collection of generated HepMC files, which will produce the histograms, scatter objects and counters defined in the according plugin in the YODA format. This is done distributedly on the batch system. The amount of files to analyze per job can be specified in the steering file, with the aim to avoid very short jobs, which might bother the batch system.
- *YodaMerge*: The distributedly produced YODA files are gathered and merged to a single YODA file, which contains the whole statistics of the generated and analyzed events. This is done locally in configrable chunks, which are then recursively merged to provide the fully merged file in the end.

The according code for these tasks and workflows is defined in `Law-Setup/generation/tasks`.

#### Configuration
All important parameters for the execution of the automated generation are set in `Law-Setup/luigi.cfg`. 
Make sure to adjust the following parameters before starting the generation:

*Grid parameters*. In case you want to run the setup on the grid you will need to set the following parameters:
- `wlcg_path`: Since the intermediate and final outputs of the tasks are gathered on a grid storage you will specify here, you need to set the path to your personally reachable one.
- `htcondor_user_proxy`: To establish your identity on the grid, you need to specify your valid VOMS grid proxy.

*HTCondor parameters*. Depending on the configuration of your HTCondor batch system you will need to set the according parameters:
- `htcondor_accounting_group`: In case you have accounting groups configured, make sure to set this to yours.
Set these to a higher value than you expect a single *integrate* or *run* job to run:
- `htcondor_walltime`: This is the (maximum) time your jobs are allowed to run on a batch node. 
- `htcondor_request_memory`: This is the (maximum) amount of memory in MiB your job is allowed to access on the remote node.
- `htcondor_request_disk`: This is the (maximum) number of disk space your job is allowed to occupy.
Additional requirements for selecting worker nodes:
- `htcondor_requirements`: Here you can specify additional requirements on your target machines. 

*Run specific parameters*. Set these to your desired values, to configure your personal generation of events.
- `config_path`: This is the path to the directory, which includes your Herwig inputfile. If not set, this defaults to `inputfiles`
- `input_file_name`: This is the name of your Herwig inputfile **AND** corresponding runfile (this usually needs some configuration in the `saverun` command of your Herwig input file) without the file extensions.
- `mc_setting`: You can set this parameter, if you want to specify further splitting in subdirectories for your outputs for different runs.
- `integration_maxjobs`: With this you specify the splitting of the subprocesses and therefore the number of distinct integration jobs.
- `number_of_jobs`: Set the number of jobs generating MC events with this parameter. Each job will be executed seperately on the batch system.
- `events_per_job`: Overwrite the number of events generated with each generation job.
- `start_seed`: Currently not used. Purposed for the use of randomly generated seeds for generation jobs.

*Analysis specific parameters*. Set these to steer the analysis of your generated HepMC events.
- `rivet_analyses`: List of Rivet plugins you want to run on your generated HepMC files. If you want to run your own analysis make sure to put your compiled `RivetAnalysis.so` to the `Law-Setup/generation/analyses` directory.
- `files_per_job`: Number of HepMC files to be analyzed by a single Rivet job. Usually Rivet runs very fast (order of 1000 events per minute). If your HepMC files contain only a small number of events you can ensure here, to run Rivet jobs on the desired number of events.
- `chunk_size`: Number of simultaneously merged YODA files to avoid running into the argument limit of the subprocess or the CLI.

#### Executing LAW
You are now ready to run your configured generation workflow. Set the law environment by `source Law-Setup/setup.sh`.
To index the available LAW tasks and workflows, first execute `law index`, which will also enable autocompletion. 
To start the generation you can now simply run
```
law run HerwigRun
```
This will start all previous steps in the necessary order and produce `.hepmc` files according to your configuration.

For the concurrent analysis of the generated events, simply execute
```
law run YodaMerge
```
, which will provide you the desired analysis outputs once finished.

Alternatively you can also run each step seperately in the following order,
```
law run HerwigBuild
law run HerwigIntegrate
law run HerwigMerge
law run HerwigRun
law run RunRivet
law run YodaMerge
```
which will effectively give the same results. This is only recommended for debugging reasons, since Law will automatically take care of the whole generation and analysis chain, which also includes the parameter and dependecy handling.<|MERGE_RESOLUTION|>--- conflicted
+++ resolved
@@ -1,8 +1,5 @@
-<<<<<<< HEAD
 # Herwig event generation and Rivet analysis
-=======
-# Herwig event generation
->>>>>>> 2fa4e97d
+
 
 Repository for tracking the development of distributable MC event generation with [Herwig7](https://herwig.hepforge.org/).
 
